--- conflicted
+++ resolved
@@ -1,12 +1,10 @@
-﻿using System.Data;
-using System.Security.AccessControl;
+using System.Data;
 using CoworkingReservation.Domain.Entities;
 using CoworkingReservation.Domain.IRepository;
 using CoworkingReservation.Infrastructure.Data;
 using CoworkingReservation.Infrastructure.Repositories;
 using Microsoft.EntityFrameworkCore;
 using Microsoft.EntityFrameworkCore.Storage;
-
 
 namespace CoworkingReservation.Infrastructure.UnitOfWork
 {
@@ -17,30 +15,29 @@
     {
         private readonly ApplicationDbContext _context;
 
-<<<<<<< HEAD
-        public UnitOfWork(ApplicationDbContext context, IUserRepository userRepository, ICoworkingSpaceRepository coworkingSpaceRepository, IAuditLogRepository auditLogRepository,
-                  ICoworkingAreaRepository coworkingAreaRepository,
-                  ICoworkingAvailabilityRepository coworkingAvailabilityRepository)
-=======
-        public UnitOfWork(ApplicationDbContext context, IUserRepository userRepository, ICoworkingSpaceRepository coworkingSpaceRepository, IAuditLogRepository auditLogRepository, IAddressRepository addressRepository)
->>>>>>> 66ea5199
+        public UnitOfWork(
+            ApplicationDbContext context, 
+            IUserRepository userRepository, 
+            ICoworkingSpaceRepository coworkingSpaceRepository, 
+            IAuditLogRepository auditLogRepository, 
+            IAddressRepository addressRepository, 
+            ICoworkingAreaRepository coworkingAreaRepository, 
+            ICoworkingAvailabilityRepository coworkingAvailabilityRepository)
         {
             _context = context;
             Users = userRepository;
+            CoworkingSpaces = coworkingSpaceRepository;
             Reservations = new Repository<Reservation>(_context);
             Reviews = new Repository<Review>(_context);
+            Addresses = addressRepository;
             CoworkingSpacePhotos = new Repository<CoworkingSpacePhoto>(_context);
             UserPhotos = new Repository<UserPhoto>(_context);
-            Addresses = addressRepository; 
             AuditLogs = auditLogRepository;
-            CoworkingSpaces = coworkingSpaceRepository;
             Services = new ServiceOfferedRepository(context);
             Benefits = new BenefitRepository(context);
             CoworkingAreas = coworkingAreaRepository;
             CoworkingAvailabilities = coworkingAvailabilityRepository;
-
         }
-        public IRepository<UserPhoto> UserPhotos { get; private set; }
 
         public IUserRepository Users { get; private set; }
         public ICoworkingSpaceRepository CoworkingSpaces { get; private set; }
@@ -51,17 +48,18 @@
         public IAuditLogRepository AuditLogs { get; private set; }
         public IRepository<ServiceOffered> Services { get; private set; }
         public IRepository<Benefit> Benefits { get; private set; }
-<<<<<<< HEAD
         public ICoworkingAreaRepository CoworkingAreas { get; private set; }
         public ICoworkingAvailabilityRepository CoworkingAvailabilities { get; private set; }
-=======
+        public IRepository<UserPhoto> UserPhotos { get; private set; }
 
+        /// <summary>
+        /// Inicia una transacción en la base de datos.
+        /// </summary>
         public async Task<IDbContextTransaction> BeginTransactionAsync(IsolationLevel isolationLevel)
         {
             return await _context.Database.BeginTransactionAsync(isolationLevel);
         }
 
->>>>>>> 66ea5199
         /// <summary>
         /// Guarda los cambios pendientes en la base de datos.
         /// </summary>
