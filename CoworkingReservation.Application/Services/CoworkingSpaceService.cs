--- conflicted
+++ resolved
@@ -21,199 +21,104 @@
             _approvalJob = approvalJob;
         }
 
-<<<<<<< HEAD
-        //public async Task<CoworkingSpace> CreateAsync(CreateCoworkingSpaceDTO spaceDto, int hosterId)
-        //{
-        //    var hoster = await _unitOfWork.Users.GetByIdAsync(hosterId);
-        //    if (hoster == null || hoster.Role != "Hoster")
-        //        throw new UnauthorizedAccessException("Only hosters can create coworking spaces");
-
-        //    var coworkingSpace = new CoworkingSpace
-        //    {
-        //        Name = spaceDto.Name,
-        //        Description = spaceDto.Description,
-        //        Capacity = spaceDto.Capacity,
-        //        PricePerDay = spaceDto.PricePerDay,
-        //        HosterId = hosterId,
-        //        Address = new Address
-        //        {
-        //            City = spaceDto.Address.City,
-        //            Country = spaceDto.Address.Country,
-        //            Apartment = spaceDto.Address.Apartment,
-        //            Floor = spaceDto.Address.Floor,
-        //            Number = spaceDto.Address.Number,
-        //            Province = spaceDto.Address.Province,
-        //            Street = spaceDto.Address.Street,
-        //            ZipCode = spaceDto.Address.ZipCode
-        //        }
-        //    };
-
-        //    // Asociar Servicios
-        //    if (spaceDto.ServiceIds?.Any() == true)
-        //    {
-        //        coworkingSpace.Services = (await _unitOfWork.Services
-        //            .GetAllAsync(s => spaceDto.ServiceIds.Contains(s.Id))).ToList();
-        //    }
-
-        //    // Asociar Beneficios
-        //    if (spaceDto.BenefitIds?.Any() == true)
-        //    {
-        //        coworkingSpace.Benefits = (await _unitOfWork.Benefits
-        //            .GetAllAsync(b => spaceDto.BenefitIds.Contains(b.Id))).ToList();
-        //    }
-
-        //    await _unitOfWork.CoworkingSpaces.AddAsync(coworkingSpace);
-        //    await _unitOfWork.SaveChangesAsync();
-
-        //    // Agregar fotos si hay
-        //    await AddPhotosToCoworkingSpace(spaceDto.Photos, coworkingSpace.Id);
-
-        //    return coworkingSpace;
-        //}
-
-        public async Task<CoworkingSpace> CreateAsync(CreateCoworkingSpaceDTO spaceDto, int hosterId)
-        {
-            var coworkingSpace = new CoworkingSpace
-=======
-        public async Task<CoworkingSpace> CreateAsync(CreateCoworkingSpaceDTO spaceDto, int userId)
-        {
-            await using var transaction = await _unitOfWork.BeginTransactionAsync(System.Data.IsolationLevel.ReadCommitted);
-
-            try
->>>>>>> 66ea5199
-            {
-                var user = await _unitOfWork.Users.GetByIdAsync(userId);
-                if (user == null)
-                    throw new UnauthorizedAccessException("User not found.");
-                
-                bool hasPendingCoworking = await _unitOfWork.CoworkingSpaces.ExistsAsync(
-                    c => c.HosterId == userId && c.Status == CoworkingStatus.Pending
-                );
-
-                if (hasPendingCoworking)
-                    throw new InvalidOperationException("You already have a pending coworking space approval.");
-
-                bool userWasClient = user.Role != "Hoster";
-                if (userWasClient)
-                {
-<<<<<<< HEAD
-                    City = spaceDto.Address?.City ?? throw new ArgumentException("City is required"),
-                    Country = spaceDto.Address?.Country ?? "Default Country",
-                    Apartment = spaceDto.Address?.Apartment,
-                    Floor = spaceDto.Address?.Floor,
-                    Number = spaceDto.Address?.Number,
-                    Province = spaceDto.Address?.Province ?? "Default Province",
-                    Street = spaceDto.Address?.Street ?? "Default Street",
-                    ZipCode = spaceDto.Address?.ZipCode ?? "0000"
-                }
-            };
-            //    // Asociar Servicios
-            if (spaceDto.ServiceIds?.Any() == true)
-            {
-                coworkingSpace.Services = (await _unitOfWork.Services
-                    .GetAllAsync(s => spaceDto.ServiceIds.Contains(s.Id))).ToList();
-            }
-
-            //    // Asociar Beneficios
-            if (spaceDto.BenefitIds?.Any() == true)
-            {
-                coworkingSpace.Benefits = (await _unitOfWork.Benefits
-                    .GetAllAsync(b => spaceDto.BenefitIds.Contains(b.Id))).ToList();
-            }
-=======
-                    user.Role = "Hoster";
-                    await _unitOfWork.Users.UpdateAsync(user);
-                }
-
-                var coworkingSpace = new CoworkingSpace
-                {
-                    Name = spaceDto.Name,
-                    Description = spaceDto.Description,
-                    Capacity = spaceDto.Capacity,
-                    PricePerDay = spaceDto.PricePerDay,
-                    HosterId = userId,
-                    Status = CoworkingStatus.Pending,
-                    Address = new Address
-                    {
-                        City = spaceDto.Address.City,
-                        Country = spaceDto.Address.Country,
-                        Apartment = spaceDto.Address.Apartment,
-                        Floor = spaceDto.Address.Floor,
-                        Number = spaceDto.Address.Number,
-                        Province = spaceDto.Address.Province,
-                        Street = spaceDto.Address.Street,
-                        ZipCode = spaceDto.Address.ZipCode
-                    }
-                };
-
-                bool addressExists = await _unitOfWork.Addresses.ExistsAsync(
-                    a => a.Street == spaceDto.Address.Street &&
-                         a.Number == spaceDto.Address.Number &&
-                         a.City == spaceDto.Address.City &&
-                         a.Province == spaceDto.Address.Province
-                );
-
-                if (addressExists)
-                    throw new InvalidOperationException("A coworking space with this address already exists.");
-
-                if (spaceDto.ServiceIds?.Any() == true)
-                {
-                    coworkingSpace.Services = (await _unitOfWork.Services
-                        .GetAllAsync(s => spaceDto.ServiceIds.Contains(s.Id))).ToList();
-                }
-
-                if (spaceDto.BenefitIds?.Any() == true)
-                {
-                    coworkingSpace.Benefits = (await _unitOfWork.Benefits
-                        .GetAllAsync(b => spaceDto.BenefitIds.Contains(b.Id))).ToList();
-                }
->>>>>>> 66ea5199
-
-                await _unitOfWork.CoworkingSpaces.AddAsync(coworkingSpace);
-                await _unitOfWork.SaveChangesAsync();
-
-<<<<<<< HEAD
-            // Validar y agregar áreas de coworking
-            foreach (var areaDto in spaceDto.Areas)
-            {
-                if (!Enum.IsDefined(typeof(CoworkingAreaType), areaDto.Type))
-                {
-                    throw new ArgumentException($"Invalid CoworkingAreaType: {areaDto.Type}");
-                }
-
-                var area = new CoworkingArea
-                {
-                    Type = areaDto.Type,
-                    Description = areaDto.Description,
-                    Capacity = areaDto.Capacity,
-                    PricePerDay = areaDto.PricePerDay,
-                    CoworkingSpaceId = coworkingSpace.Id
-                };
-
-                await _unitOfWork.CoworkingAreas.AddAsync(area);
-            }
-            await AddPhotosToCoworkingSpace(spaceDto.Photos, coworkingSpace.Id);
-
-            await _unitOfWork.SaveChangesAsync();
-            return coworkingSpace;
-        }
-=======
-                await AddPhotosToCoworkingSpace(spaceDto.Photos, coworkingSpace.Id);
-
-                await transaction.CommitAsync();
-
-                _ = Task.Run(async () => await _approvalJob.Run());
-                return coworkingSpace;
-            }
-            catch (Exception)
-            {
-                await transaction.RollbackAsync();
-                throw;
-            }
-        }
-
-
->>>>>>> 66ea5199
+public async Task<CoworkingSpace> CreateAsync(CreateCoworkingSpaceDTO spaceDto, int userId)
+{
+    await using var transaction = await _unitOfWork.BeginTransactionAsync(System.Data.IsolationLevel.ReadCommitted);
+
+    try
+    {
+        var user = await _unitOfWork.Users.GetByIdAsync(userId);
+        if (user == null)
+            throw new UnauthorizedAccessException("User not found.");
+
+        bool hasPendingCoworking = await _unitOfWork.CoworkingSpaces.ExistsAsync(
+            c => c.HosterId == userId && c.Status == CoworkingStatus.Pending
+        );
+
+        if (hasPendingCoworking)
+            throw new InvalidOperationException("You already have a pending coworking space approval.");
+
+        bool userWasClient = user.Role != "Hoster";
+        if (userWasClient)
+        {
+            user.Role = "Hoster";
+            await _unitOfWork.Users.UpdateAsync(user);
+        }
+
+        var coworkingSpace = new CoworkingSpace
+        {
+            Name = spaceDto.Name,
+            Description = spaceDto.Description,
+            Capacity = spaceDto.Capacity,
+            PricePerDay = spaceDto.PricePerDay,
+            HosterId = userId,
+            Status = CoworkingStatus.Pending,
+            Address = new Address
+            {
+                City = spaceDto.Address.City,
+                Country = spaceDto.Address.Country,
+                Apartment = spaceDto.Address.Apartment,
+                Floor = spaceDto.Address.Floor,
+                Number = spaceDto.Address.Number,
+                Province = spaceDto.Address.Province,
+                Street = spaceDto.Address.Street,
+                ZipCode = spaceDto.Address.ZipCode
+            }
+        };
+
+        bool addressExists = await _unitOfWork.Addresses.ExistsAsync(
+            a => a.Street == spaceDto.Address.Street &&
+                 a.Number == spaceDto.Address.Number &&
+                 a.City == spaceDto.Address.City &&
+                 a.Province == spaceDto.Address.Province
+        );
+
+        if (addressExists)
+            throw new InvalidOperationException("A coworking space with this address already exists.");
+
+        if (spaceDto.ServiceIds?.Any() == true)
+        {
+            coworkingSpace.Services = (await _unitOfWork.Services
+                .GetAllAsync(s => spaceDto.ServiceIds.Contains(s.Id))).ToList();
+        }
+
+        if (spaceDto.BenefitIds?.Any() == true)
+        {
+            coworkingSpace.Benefits = (await _unitOfWork.Benefits
+                .GetAllAsync(b => spaceDto.BenefitIds.Contains(b.Id))).ToList();
+        }
+
+        // 🔹 Asociar Áreas de Coworking (de `feature/coworking-areas-reservations`)
+        if (spaceDto.Areas?.Any() == true)
+        {
+            coworkingSpace.Areas = spaceDto.Areas.Select(areaDto => new CoworkingArea
+            {
+                Type = areaDto.Type,
+                Description = areaDto.Description,
+                Capacity = areaDto.Capacity,
+                PricePerDay = areaDto.PricePerDay
+            }).ToList();
+        }
+
+        await _unitOfWork.CoworkingSpaces.AddAsync(coworkingSpace);
+        await _unitOfWork.SaveChangesAsync();
+
+        await AddPhotosToCoworkingSpace(spaceDto.Photos, coworkingSpace.Id);
+
+        await transaction.CommitAsync();
+
+        // 🔥 Ejecutar el job de aprobación en segundo plano
+        _ = Task.Run(async () => await _approvalJob.Run());
+
+        return coworkingSpace;
+    }
+    catch (Exception)
+    {
+        await transaction.RollbackAsync();
+        throw;
+    }
+}
+
         public async Task UpdateAsync(int id, UpdateCoworkingSpaceDTO dto, int hosterId, string userRole)
         {
             var coworkingSpace = await _unitOfWork.CoworkingSpaces
