﻿using System;
using System.Collections.Generic;
using System.ComponentModel.DataAnnotations;
using System.Linq;
using System.Text;
using System.Threading.Tasks;
using CoworkingReservation.Domain.Entities;
using CoworkingReservation.Domain.Enums;
using Microsoft.AspNetCore.Http;

namespace CoworkingReservation.Application.DTOs.CoworkingSpace
{
    public class CreateCoworkingSpaceDTO
    {
        [Required]
        public string Name { get; set; }

        [Required]
        public string Description { get; set; }

        [Range(1, int.MaxValue, ErrorMessage = "Capacity must be greater than zero.")]
        public int Capacity { get; set; }

        [Range(0.01, double.MaxValue, ErrorMessage = "Price must be greater than zero.")]
        public decimal PricePerDay { get; set; }

        [Required]
        public AddressDTO Address { get; set; } = new AddressDTO();
        public List<IFormFile>? Photos { get; set; } // Recibe archivos
        public List<int> ServiceIds { get; set; } = new List<int>();
        public List<int> BenefitIds { get; set; } = new List<int>();
<<<<<<< HEAD
        public List<CoworkingAreaDTO> Areas { get; set; } = new List<CoworkingAreaDTO>();
=======
        public CoworkingStatus Status { get; set; }
        

>>>>>>> 66ea5199
    }

    public class AddressDTO
    {
        [Required]
        public string City { get; set; }

        [Required]
        public string Country { get; set; }

        public string? Apartment { get; set; }
        public string? Floor { get; set; }

        [Required]
        public string Number { get; set; }

        [Required]
        public string Province { get; set; }

        [Required]
        public string Street { get; set; }

        public string? StreetOne { get; set; }
        public string? StreetTwo { get; set; }

        [Required]
        public string ZipCode { get; set; }
    }

    public class CoworkingAreaDTO
    {
        public int Capacity { get; set; }
        public decimal PricePerDay { get; set; }
        public string Description { get; set; }
        public CoworkingAreaType Type { get; set; }
    }
}<|MERGE_RESOLUTION|>--- conflicted
+++ resolved
@@ -29,13 +29,8 @@
         public List<IFormFile>? Photos { get; set; } // Recibe archivos
         public List<int> ServiceIds { get; set; } = new List<int>();
         public List<int> BenefitIds { get; set; } = new List<int>();
-<<<<<<< HEAD
         public List<CoworkingAreaDTO> Areas { get; set; } = new List<CoworkingAreaDTO>();
-=======
         public CoworkingStatus Status { get; set; }
-        
-
->>>>>>> 66ea5199
     }
 
     public class AddressDTO
